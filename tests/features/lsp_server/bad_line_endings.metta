--- conflicted
+++ resolved
@@ -11,7 +11,6 @@
 bad3nn
 
 bad1nr
-<<<<<<< HEAD
 
 bad2nr
 
@@ -27,23 +26,6 @@
 bad3rr
 
 bad1nnn
-=======
-
-bad2nr
-
-bad3nr
-
-bad1rn
-bad2rn
-bad3rn
-bad1rr
-
-bad2rr
-
-bad3rr
-
-bad1nnn
->>>>>>> 158378df
 
 
 bad2nnn
@@ -73,33 +55,6 @@
 bad2nnr
 
 
-bad3nnr
-
-
-bad1nrr
-
-
-bad2nrr
-
-
-bad3nrr
-
-
-bad1rnr
-
-bad2rnr
-
-bad3rnr
-
-
-bad1rrr
-
-
-bad2rrr
-
-
-<<<<<<< HEAD
-
 bad1nrr
 
 
@@ -122,7 +77,4 @@
 
 
 bad3rrr
-=======
-bad3rrr
->>>>>>> 158378df
 now some tabs:one tab	twotab		threetab			end