--- conflicted
+++ resolved
@@ -1,19 +1,8 @@
 :- module(lsp_metta_utils, [
-%                       called_at/4,
-%                       defined_at/3,
-%                       name_callable/2,
-%                       relative_ref_location/4,
-%                       clause_variable_positions/3,
-%                       seek_to_line/2,
-%                       linechar_offset/3,
-<<<<<<< HEAD
-%                       clause_with_arity_in_file_at_position/3,
                         help_at_position/4,
-                        get_document_symbols/2
-=======
+                        get_document_symbols/2,
                         clause_with_arity_in_file_at_position/4,
                         help_at_position/4
->>>>>>> 3a973e1b
                         ]).
 :- use_module(library(debug), [debug/3]).
 :- use_module(lsp_metta_xref).
