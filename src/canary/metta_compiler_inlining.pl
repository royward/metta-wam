--- conflicted
+++ resolved
@@ -228,24 +228,6 @@
 % Declare that the predicate `f2q/6` may appear non-consecutively in the file.
 :- discontiguous f2q/6.
 
-<<<<<<< HEAD
-
-% next three rules : default RetType to _ANY_, HeadIs to my_head, Depth to 40
-
-f2p(RetResult,Convert, Converted):-
-  f2p(my_head,_ANY_,RetResult,Convert, Converted).
-
-f2p(HeadIs,RetResult,Convert, Converted):-
-  f2p(HeadIs,_ANY_,RetResult,Convert, Converted),!.
-
-f2p(HeadIs,RetType,RetResult,Convert, Converted):-
-  f2p(40,HeadIs,RetType,RetResult,Convert, Converted).
-
-f2p(Depth,HeadIs,RetType,RetResult,Convert, Converted):-
-   Depth2 is Depth-1,
-  f2q(Depth2,HeadIs,RetType,RetResult,Convert, Converting),
-  convert_fromi(Depth2,Converting, Converted),!.
-=======
 %!  f2p(-RetResult, +Convert, -Converted) is det.
 %
 %   A wrapper predicate for `f2p/5` that uses a default `HeadIs` value of `my_head`.
@@ -309,7 +291,6 @@
     f2q(Depth2, HeadIs, RetType, RetResult, Convert, Converting),
     % Convert the intermediate result to the final result.
     convert_fromi(Depth2, Converting, Converted), !.
->>>>>>> ea07ca6d
 
 %f2p(_Depth,_HeadIs,_RetType,RetResult,Convert, eval(Convert,RetResult)).
 
@@ -372,38 +353,6 @@
 %f2q(_Depth,_HeadIs,RetType,Var1, Var2,  ((Var1=Var2))):-
 %   is_fqVar(Var1),is_fqVar(Var2),!.
 
-<<<<<<< HEAD
-
-f2q(_Depth,_HeadIs, RetType,RetVar, Convert, true) :-
-  is_ftVar(RetVar),is_ftVar(RetType),is_ftVar(Convert),
-  RetVar=Convert,!. % Check if Convert is a variable
-
-% example: compile_for_assert([fp1,X],X,CC)
-f2q(_Depth,_HeadIs, RetType,RetVar, Convert, eval_for(b_C,RetType,Convert,RetVar)) :-
-  is_ftVar(Convert),!.% Check if Convert is a variable
-
-% example: compile_for_assert([fp1,X],[X,X],CC)
-f2q(_Depth,_HeadIs,RetType,RetVar, [C|Convert], eval_for(b_B,RetType,[C|Convert],RetVar)) :-
-   is_ftVar(C),!.% Check if Convert is a variable
-
-% example: compile_for_assert([fp1,X],eval(X),CC) (just strip the eval?)
-f2q(Depth,HeadIs,RetType,RetResult, eval(Convert), Code):-  !,
-  DepthM1 is Depth-1, f2q(DepthM1,HeadIs,RetType,RetResult, Convert, Code).
-
-f2q(_Depth,_HeadIs,_RetType,_RetResult, u_assign(E,R),  UA):-  !,
-    u_assign2(E,R)=UA.
-
-f2q(_Depth,_HeadIs,_RetType,RetResult,Convert, Converted) :- % HeadIs\=@=Convert,
-     is_arity_0(Convert,F), !, Converted = u_assign3([F],RetResult),!.
-
-% If Convert is a ":-" (if) function, we convert it to the equivalent ":-" (if) predicate.
-f2q(_Depth,_HeadIs,RetType,RetResult, Convert, true) :- ignore(RetType='Atom'),
-                (Convert = (H:-B)),
-                (RetResult= (H:-B)).
-
-
-get_ret_type([F|Args],RetType):- is_list(Args),!,
-=======
 %!  f2q(+Depth, +HeadIs, +RetType, -RetVar, +Convert, -Converted) is det.
 %
 %   The `f2q/6` predicate performs various operations based on the `Convert` term.
@@ -460,7 +409,6 @@
 get_ret_type([F|Args], RetType):- is_list(Args),!,
     % If the function has a list of arguments, process it.
     % Create a list of parameters of length PL.
->>>>>>> ea07ca6d
     ((length(Args,Len),(PL = Len ; PL is Len + 1 ; PL is Len - 1),
       PL>=0,
       length(Params,PL),
