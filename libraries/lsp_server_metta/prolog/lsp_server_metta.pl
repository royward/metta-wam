--- conflicted
+++ resolved
@@ -147,13 +147,7 @@
       implementationProvider: true,
       typeDefinitionProvider: true,
       referencesProvider: true,
-<<<<<<< HEAD
-      documentSymbolProvider: true,
-      workspaceSymbolProvider: true,
-=======
-
-      documentHighlightProvider: false,
->>>>>>> 4b10a920
+      %% documentHighlightProvider: false,
       codeActionProvider: false,
       %% codeLensProvider: false,
       documentFormattingProvider:false,
@@ -218,20 +212,20 @@
 % OUT: {id:1,result:[
 %    {kind:12,location:{range:{end:{character:0,line:37},start:{character:1,line:35}},uri:file://<FILEPATH>},name:called_at/4},
 %    {kind:12,location:{range:{end:{character:0,line:66},start:{character:1,line:64}},uri:file://<FILEPATH>},},name:defined_at/3} ... ]}
-<<<<<<< HEAD
+
 %handle_msg("textDocument/documentSymbol", Msg, _{id: Id, result: Symbols}) :-
 %     _{id: Id, params: _{textDocument: _{uri: Doc}}} :< Msg, xref_document_symbols(Doc, Symbols),
 %     assertion(is_list(Symbols)), !.
 
-convert_docsymbol_json(x(L,C0,C1,K,Name),Json) :-
-    Json=_{name:Name,kind:K,location:_{range:_{end:_{character:C1,line:L},start:_{character:C0,line:L}}}}.
+%convert_docsymbol_json(x(L,C0,C1,K,Name),Json) :-
+%    Json=_{name:Name,kind:K,location:_{range:_{end:_{character:C1,line:L},start:_{character:C0,line:L}}}}.
 
 %handle_msg("textDocument/documentSymbol", Msg, _{id: Id, result: DocJson}) :-
 %    _{id: Id, params: _{textDocument: _{uri: Doc}}} :< Msg,
 %     atom_concat('file://', Path, Doc), !,
 %     get_document_symbols(Path,DocKinds),
 %     maplist(convert_docsymbol_json,DocKinds,DocJson).
-=======
+
 handle_msg("textDocument/documentSymbol", Msg, _{id: Id, result: Symbols}) :-
      _{id: Id, params: _{textDocument: _{uri: Doc}}} :< Msg, xref_document_symbols(Doc, Symbols),
      assertion(is_list(Symbols)), !.
@@ -247,10 +241,6 @@
     Loc = line_char(Line0, Char0),
     lsp_metta_utils:clause_with_arity_in_file_at_position(Name, Arity, HintPath, Loc),
         debug(server(high),"~n~q~n",[message_id_target(_Msg, Id, Doc, HintPath, Loc, Name/Arity)]).
-    
-
->>>>>>> 4b10a920
-
 
 % CALL: method:textDocument/definition
 % IN: params:{position:{character:55,line:174},textDocument:{uri:file://<FILEPATH>}}
