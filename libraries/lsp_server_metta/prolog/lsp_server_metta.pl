--- conflicted
+++ resolved
@@ -33,10 +33,7 @@
 :- include(lsp_server_hooks).
 :- include(lsp_metta_include).
 
-<<<<<<< HEAD
-=======
 :- set_prolog_flag(gc,false).
->>>>>>> 513fa8fd
 
 :- user:ensure_loaded(lsp_metta_utils).
 :- use_module(lsp_metta_checking, [metta_check_errors/2]).
@@ -44,10 +41,6 @@
 %:- use_module(lsp_metta_changes, [handle_doc_changes_d4/2]).
 
 :- ensure_loaded(lsp_metta_completion).
-<<<<<<< HEAD
-:- ensure_loaded(lsp_metta_requests).
-=======
->>>>>>> 513fa8fd
 
 :- use_module(lsp_prolog_colours, [
                             file_colours/2,
