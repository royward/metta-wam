--- conflicted
+++ resolved
@@ -70,33 +70,16 @@
 
 :- include(lsp_metta_include).
 
-<<<<<<< HEAD
-
-% can comment this entire subsystem by commenting out the next hook
-lsp_hooks:handle_msg_hook(Method, Msg, Result) :-
-    clause(handle_code_action_msg(Method, Msg, Result),Body),!,must_det_ll(Body).
-=======
 % Can comment this entire subsystem by commenting out the next hook
 lsp_hooks:handle_msg_hook(Method, Msg, Result) :-
     clause(handle_code_action_msg(Method, Msg, Result), Body), !,
     must_det_ll(Body).
->>>>>>> 513fa8fd
 
 :- discontiguous(handle_code_action_msg/3).
 :- discontiguous(lsp_hooks:compute_code_action/3).
 :- discontiguous(lsp_hooks:exec_code_action/3).
 :- discontiguous(lsp_hooks:compute_code_lens/3).
 
-<<<<<<< HEAD
-:- discontiguous(handle_code_action_msg/3).
-
-%%%%%%%%%%%%%%%%%%%%%%%%%%%%%%%%%%%%%%%%%%%%%%%%%%%%%%%%%%%%%
-% Learning Experiment: `codeAction` and `Refactor`
-% Handles code actions for renaming, GPT-based rewriting, commenting,
-% evaluating metta code, and running all tests, with symbols in titles.
-%%%%%%%%%%%%%%%%%%%%%%%%%%%%%%%%%%%%%%%%%%%%%%%%%%%%%%%%%%%%%
-=======
->>>>>>> 513fa8fd
 
 % Importing required libraries for HTTP and JSON
 :- use_module(library(http/http_client)).
@@ -117,11 +100,6 @@
 %%%%%%%%%%%%%%%%%%%%%%%%%%%%%%%%%%%%%%%%%%%%%%%%%%%%%%%%%%%%%
 handle_code_action_msg("textDocument/codeAction", Msg, _{id: Id, result: Actions}) :-
     _{id: Id, params: Params} :< Msg,
-<<<<<<< HEAD
-   _{textDocument: _{uri: Uri}, range: Range, context: _Context} :< Params,
-    findall(Action, safe_clause_call(lsp_hooks:compute_code_action(Uri, Range ,Action)), Actions), !.
-
-=======
     _{textDocument: _{uri: Uri}, range: Range, context: _Context} :< Params,
     findall(Action, safe_clause_call(lsp_hooks:compute_code_action(Uri, Range, Action)), Actions), !.
 
@@ -135,7 +113,6 @@
 compute_code_lenses(Uri, CodeLenses) :-
     doc_path(Uri, Path),
     findall(CodeLens, safe_clause_call(lsp_hooks:compute_code_lens(Uri, Path, CodeLens)), CodeLenses).
->>>>>>> 513fa8fd
 
 % Handle the workspace/executeCommand Request
 handle_code_action_msg("workspace/executeCommand", Msg, _{id: Id, result: null}) :- _{id: Id} :< Msg,
@@ -164,11 +141,7 @@
 %%%%%%%%%%%%%%%%%%%%%%%%%%%%%%%%%%%%%%%%%%%%%%%%%%%%%%%%%%%%%
 % lsp_hooks:compute_code_action/3 for GPT Rewrite Block
 lsp_hooks:compute_code_action(Uri, Range, RewriteAction) :-
-<<<<<<< HEAD
-    debugging(lsp(todo)), /* Condition for GPT Rewrite */
-=======
     debugging(lsp(todo)),  % Condition for GPT Rewrite
->>>>>>> 513fa8fd
     get_src_code_at_range(block, Code, Range, Uri),
     trim_to_length(Code, 300, Block),
     sformat(RewriteTitle, "Refactor: Have GPT Rewrite Block '~w' (TODO)", [Block]),
@@ -331,29 +304,6 @@
 
 % The load_metta_code/4 and report_diagnostics/3 predicates are defined earlier.
 
-<<<<<<< HEAD
-%%%%%%%%%%%%%%%%%%%%%%%%%%%%%%%%%%%%%%%%%%%%%%%%%%%%%%%%%%%%%%
-% Code Lens Handlers
-%%%%%%%%%%%%%%%%%%%%%%%%%%%%%%%%%%%%%%%%%%%%%%%%%%%%%%%%%%%%%%
-
-% Handle the 'textDocument/codeLens' Request
-handle_code_action_msg("textDocument/codeLens", Msg, _{id: Id, result: CodeLenses}) :-
-    _{id: Id, params: Params} :< Msg,
-    _{textDocument: _{uri: Uri}} :< Params,
-    compute_code_lenses(Uri, CodeLenses).
-
-% Generate a list of code lenses for a document
-compute_code_lenses(Uri, CodeLenses) :-
-    doc_path(Uri, Path),
-    findall(CodeLens, safe_clause_call(lsp_hooks:compute_code_lens(Uri, Path, CodeLens)), CodeLenses).
-
-safe_clause_call(Head):- clause(Head,Body), catch(Body,_,true).
-
-lsp_hooks:compute_code_lens(Uri, Path, CodeLens):- compute_code_lens_for_buffer(Uri, Path, CodeLens).
-
-
-compute_code_lens_for_buffer(Uri, Path, CodeLens):-
-=======
 %%%%%%%%%%%%%%%%%%%%%%%%%%%%%%%%%%%%%%%%%%%%%%%%%%%%%%%%%%%%%
 % Code Action: Run All Tests
 %%%%%%%%%%%%%%%%%%%%%%%%%%%%%%%%%%%%%%%%%%%%%%%%%%%%%%%%%%%%%
@@ -426,21 +376,14 @@
     compute_code_lens_for_buffer(Uri, Path, CodeLens).
 
 compute_code_lens_for_buffer(Uri, Path, CodeLens) :-
->>>>>>> 513fa8fd
     Lvl = 0,
     metta_file_buffer(Lvl, Ord, Kind, What, VL, Path, BRange),
     compute_each_buffer_lens(Uri, Lvl, Ord, Kind, What, VL, Path, BRange, CodeLens).
 
-<<<<<<< HEAD
-compute_each_buffer_lens(Uri, _Lvl, _Ord, Kind, What, VL, _Path, BRange, CodeLens):- !,
-    \+ is_list(What), !,
-    What = exec(_), !,
-=======
 compute_each_buffer_lens(Uri, _Lvl, _Ord, Kind, What, VL, _Path, BRange, CodeLens) :-
     \+ is_list(What),
     What = exec(_),
     !,
->>>>>>> 513fa8fd
     into_json_range(BRange, Range),
     maybe_name_vars(VL),
     wots(Title, (write("Run "), nop(write_src(Kind)))),
@@ -509,22 +452,12 @@
 %%%%%%%%%%%%%%%%%%%%%%%%%%%%%%%%%%%%%%%%%%%%%%%%%%%%%%%%%%%%%
 % Handle Execute Command
 %%%%%%%%%%%%%%%%%%%%%%%%%%%%%%%%%%%%%%%%%%%%%%%%%%%%%%%%%%%%%
-<<<<<<< HEAD
-handle_code_action_msg("workspace/executeCommand", Msg, _{id: Id, result: null}) :- _{id: Id} :< Msg,
-  ignore(handle_execute_command(Msg, _)).
-
-handle_execute_command(Msg, Response):-
-    % Extract parameters from the message
-    _{id: Id, params: Params} :< Msg,
-    _{command: Command, arguments: Arguments} :< Params,  % Look up the clause for lsp_hooks:exec_code_action(Command, ExpectedArguments, ExecutionResult)
-=======
 % Implement handle_execute_command/2
 handle_execute_command(Msg, Response) :-
     % Extract parameters from the message
     _{id: Id, params: Params} :< Msg,
     _{command: Command, arguments: Arguments} :< Params,
     % Look up the clause for lsp_hooks:exec_code_action(Command, ExpectedArguments, ExecutionResult)
->>>>>>> 513fa8fd
     HeadPattern = lsp_hooks:exec_code_action(Command, ExpectedArguments, ExecutionResult),
     (   clause(HeadPattern, Body)
     ->  (
@@ -540,56 +473,6 @@
                             Response = _{id: Id, error: _{code: -32603, message: ErrorMessage}}
                         )
                     )
-<<<<<<< HEAD
-                    ->  % Execution succeeded without throwing an error
-                        (   send_feedback_message(ExecutionResult, info),
-                            Response = _{id: Id, result: ExecutionResult}
-                        )
-                    ; ( % Execution failed without an exception, but Body failed
-                        format(string(ErrorMessage), "Failed ~q:~q", [Command, Arguments]),
-                        send_feedback_message(ErrorMessage, warning),
-                        Response = _{id: Id, error: _{code: -32603, message: ErrorMessage}})
-                )
-            ; ( % Argument mismatch
-                format(string(ErrorMessage),
-                    "Argument mismatch ~q:~q Expected ~w",
-                    [Command, Arguments, ExpectedArguments]),
-                send_feedback_message(ErrorMessage, warning),
-                Response = _{id: Id, error: _{code: -32602, message: ErrorMessage}})
-            )
-        )
-    ; ( % Command not recognized
-        format(string(ErrorMessage), "Command not recognized: ~q: ~q", [Command, Arguments]),
-        send_feedback_message(ErrorMessage, warning),
-        Response = _{id: Id, error: _{code: -32601, message: ErrorMessage}})).
-
-% Helper predicate to check if provided arguments match the expected pattern
-arguments_match(ExpectedArguments, ProvidedArguments) :-
-    % Attempt to unify ExpectedArguments with ProvidedArguments
-    % This checks if the structure and number of arguments are compatible
-    ExpectedArguments = ProvidedArguments.
-
-
-already_message_result(ExecutionResult):- is_dict(ExecutionResult), !.
-already_message_result(ExecutionResult):- ExecutionResult == false,!.
-already_message_result(ExecutionResult):- ExecutionResult == [],!.
-already_message_result([H|ExecutionResult]):- is_list(ExecutionResult),!,already_message_result(H).
-
-%into_message_result(_ExecutionResult, null):- !.
-into_message_result(ExecutionResult, Result):- already_message_result(ExecutionResult), !, Result = ExecutionResult.
-into_message_result(ExecutionResult, Result):- sformat(Str,'~w',[ExecutionResult]), Result = _{message: Str}.
-
-
-lsp_hooks:exec_code_action("refactor_rename", [Uri, Range, NewName], ExecutionResult) :-
-    % Check if a new name was provided
-    (   NewName == '' ->
-        % If no new name is provided, return a message indicating cancellation
-        ExecutionResult = "Rename cancelled: No new name provided."
-    ;   % Otherwise, proceed with the rename
-        get_code_at_range(symbol, Uri, Range, OldSymbol),
-        sformat(ExecutionResult, "Renaming symbol '~w' to '~w' in range ~w at URI: ~w", [OldSymbol, NewName, Range, Uri]),
-        apply_rename(Uri, Range, OldSymbol, NewName)
-=======
                 ->  % Execution succeeded without throwing an error
                     (   send_feedback_message(ExecutionResult, info),
                         Response = _{id: Id, result: ExecutionResult}
@@ -614,7 +497,6 @@
             send_feedback_message(ErrorMessage, warning),
             Response = _{id: Id, error: _{code: -32601, message: ErrorMessage}}
         )
->>>>>>> 513fa8fd
     ).
 
 % Helper predicate to check if provided arguments match the expected pattern
@@ -623,34 +505,6 @@
     % This checks if the structure and number of arguments are compatible
     ExpectedArguments = ProvidedArguments.
 
-<<<<<<< HEAD
-% GPT-based refactor rewrite command
-lsp_hooks:exec_code_action("refactor_gpt_rewrite", [Uri, Range], ExecutionResult) :-
-    get_src_code_at_range(block, Code, Range, Uri),
-    gpt_rewrite_code(Code, ExecutionResult).
-
-% GPT-based comment suggestion command
-lsp_hooks:exec_code_action("source_gpt_comment", [Uri], ExecutionResult) :-
-    % Retrieves the entire code content from a file given its URI.
-    source_file_text(Uri, Text),
-    gpt_comment_code(Text, ExecutionResult).
-
-% Evaluate Metta code
-lsp_hooks:exec_code_action("eval_metta", [Code, Range, Uri], ExecutionResult) :-
-    %get_code_at_range(expression, Code, Range, Uri),
-    load_metta_code(exec, Uri, Code, ExecutionResult),
-    report_diagnostics(Uri, Range, ExecutionResult).
-
-
-% Load Metta code
-lsp_hooks:exec_code_action("load_metta", [Code, Range, Uri], ExecutionResult) :-
-    %get_code_at_range(expression, Code, Range, Uri),
-    load_metta_code(+, Uri, Code, ExecutionResult),
-    report_diagnostics(Uri, Range, ExecutionResult).
-
-% Fallback for unrecognized commands
-%lsp_hooks:exec_code_action(_, _, "Command not recognized.").
-=======
 
 % Additional Helper Predicates
 
@@ -667,131 +521,12 @@
 into_message_result(ExecutionResult, Result) :-
     sformat(Str, '~w', [ExecutionResult]),
     Result = _{message: Str}.
->>>>>>> 513fa8fd
 
 
 
 %%%%%%%%%%%%%%%%%%%%%%%%%%%%%%%%%%%%%%%%%%%%%%%%%%%%%%%%%%%%%
 % Code Action: Refactor Rename Symbol
 %%%%%%%%%%%%%%%%%%%%%%%%%%%%%%%%%%%%%%%%%%%%%%%%%%%%%%%%%%%%%
-<<<<<<< HEAD
-
-% GPT Rewrite Code
-gpt_rewrite_code(Code, RewrittenCode) :-
-    call_openai_for_gpt_task(Code, "Refactor this code.", RewrittenCode).
-
-% GPT Comment Code
-gpt_comment_code(Code, CommentedCode) :-
-    call_openai_for_gpt_task(Code, "Add comments to this code.", CommentedCode).
-
-% Generic GPT Task Execution (rewrite, comment, etc.)
-call_openai_for_gpt_task(Code, Task, Result) :-
-    getenv('OPENAI_API_KEY', ApiKey),
-    OpenAIURL = 'https://api.openai.com/v1/chat/completions',
-    sformat(Prompt, "Task: ~w\n\nCode:\n~w", [Task, Code]),
-    RequestPayload = _{
-        model: "gpt-3.5-turbo",
-        messages: [
-            _{role: "system", content: "You are a helpful assistant."},
-            _{role: "user", content: Prompt}
-        ],
-        max_tokens: 100,
-        stop: "\n"
-    },
-    % Send the request to OpenAI
-    http_post(
-        OpenAIURL,
-        json(RequestPayload),
-        ResponseDict,
-        [authorization(bearer(ApiKey)), json_object(dict)]
-    ),
-    % Extract the rewritten or commented code from the response
-    (   _{choices: Choices} :< ResponseDict,
-        member(Choice, Choices),
-        get_dict(message, Choice, Message),
-        get_dict(content, Message, Result)
-    ;   Result = "Error: No result returned from GPT"
-    ).
-
-%%%%%%%%%%%%%%%%%%%%%%%%%%%%%%%%%%%%%%%%%%%%%%%%%%%%%%%%%%%%%
-maybe_parse_sexpr_metta1(Code, Parsed):- string(Code), catch(parse_sexpr_metta1(Code, Parsed),_,fail),!.
-maybe_parse_sexpr_metta1(PreParsed, PreParsed).
-
-load_metta_code(For, Uri, Code, Result) :- once(maybe_parse_sexpr_metta1(Code, Parsed)), Code\=@=Parsed,!, load_metta_code(For, Uri, Parsed, Result).
-load_metta_code(For, Uri, Code, Result) :- maybe_doc_path(Uri, Path), !, load_metta_code(For, Path, Code, Result).
-% Load/Execute the form and generate the output using do_metta/5.
-load_metta_code(For, Path, Code, Result) :-
-    catch_with_backtrace(( % For safety, catch any errors during execution
-        ignore(current_self(Self)),
-        wots(Out,ignore(do_metta(file(lsp(Path)), For, Self, Code, _LastAnswer))),
-        sformat(Result,"; ~w",[Out])
-    ), Error, (
-        sformat(Result,"~w ; Error: ~q",[Code,Error])
-    )),!.
-% Evaluate Metta Code (Dummy Implementation)
-load_metta_code(For,Uri, Code, Result) :-
-    sformat(Result, "Failed ~q", [load_metta_code(For,Uri, Code, Result)]).
-
-
-
-
-
-
-
-lsp_hooks:compute_code_lens(Uri, _, CodeLens) :-
-     atom_concat(_,'.metta',Uri),
-     CodeLens =
-          _{range: _{start: _{line: 0, character: 0}, end: _{line: 0, character: 1}},
-            command: _{title: "Run Unit Tests", command: "run_all_tests", arguments: [Uri]}}.
-
-% Run All Tests Action
-lsp_hooks:compute_code_action(Uri, _Range, FirstAction) :-
-    get_filepart(Uri, FilePart),
-    sformat(AllTestsTitle, "Run All Tests in File: '~w'", [FilePart]),
-    FirstAction = _{
-        title: AllTestsTitle,
-        kind: "refactor.runAllTests",
-        command: _{
-            title: AllTestsTitle,
-            command: "run_all_tests",
-            arguments: [Uri]
-        }
-    }.
-
-% Run all tests and report results
-lsp_hooks:exec_code_action("run_all_tests", [Uri], Summary) :- !, run_all_tests(Uri,Summary).
-
-run_all_tests(Uri, Summary):- doc_path(Uri, Path), Lvl = 0, !,
-    findall(Diagnostic,
-      (metta_file_buffer(Lvl, Ord, Kind, What, VL, Path, BRange),
-        test_metta_file_buffer(Uri, Lvl, Ord, Kind, What, VL, Path, BRange, Diagnostic)),
-    Diagnostics),
-    publish_diagnostics(Uri, Diagnostics, _Version, _Options),
-    maplist(=,[Total, PassCount, FailCount, ErrorCount], [6, 3, 2, 1]),
-    % Format the test summary
-    sformat(Summary, "Total: ~d\nPassed: ~d\nFailed: ~d\nErrors: ~d",
-        [Total, PassCount, FailCount, ErrorCount]).
-
-test_metta_file_buffer(_Uri, _Lvl, _Ord, _Kind, What, VL, Path, BRange, Diagnostic):-
-    into_json_range(BRange, Range), maybe_name_vars(VL), current_self(Self),
-    once(with_answer_output(do_metta(file(Path), +, Self, What, _Out), ExecutionResult)),
-    wots(Src,write_src(What)),
-    % ExecutionResult
-    Diagnostic = _{ range: Range,
-        severity: 3, % Severity of the diagnostic (1 = Error, 2 = Warning, 3 = Information, 4 = Hint).
-        code: Src,
-        source: "MeTTa LSP",
-        message: ExecutionResult }.
-
-
-
-% Execute Command Implementation
-
-
-%%%%%%%%%%%%%%%%%%%%%%%%%%%%%%%%%%%%%%%%%%%%%%%%%%%%%%%%%%%%%
-% Refactor rename command: Show what will be renamed and accept the new name
-=======
->>>>>>> 513fa8fd
 %
 % Workflow:
 % - User selects "Rename Symbol" in the IDE.
