--- conflicted
+++ resolved
@@ -4554,10 +4554,6 @@
 %metta_atom_asserted_fallback( KB,Atom):- metta_atom_stdlib(KB,Atom)
 
 %metta_atom(KB,[F,A|List]):- metta_atom(KB,F,A,List), F \== '=',!.
-<<<<<<< HEAD
-=======
-is_metta_space(Space):- nonvar(Space), \+ \+ is_space_type(Space,_Test).
->>>>>>> 3ca030a7
 
 %!  is_metta_space(+Space) is nondet.
 %
@@ -4579,7 +4575,7 @@
 %     ?- is_metta_space('&unknown_space').
 %     false.
 %
-is_metta_space(Space) :-
+is_metta_space(Space) :-  nonvar(Space), 
     \+ \+ is_space_type(Space, _Test).  % Enforce deterministic behavior using double negation.
 
 %!  metta_eq_def(+Eq, +KB, +H, +B) is det.
